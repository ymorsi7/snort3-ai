/*
** Copyright (C) 2014 Cisco and/or its affiliates. All rights reserved.
 * Copyright (C) 2002-2013 Sourcefire, Inc.
 *
 * This program is free software; you can redistribute it and/or modify
 * it under the terms of the GNU General Public License Version 2 as
 * published by the Free Software Foundation.  You may not use, modify or
 * distribute this program under any other version of the GNU General
 * Public License.
 *
 * This program is distributed in the hope that it will be useful,
 * but WITHOUT ANY WARRANTY; without even the implied warranty of
 * MERCHANTABILITY or FITNESS FOR A PARTICULAR PURPOSE.  See the
 * GNU General Public License for more details.
 *
 * You should have received a copy of the GNU General Public License
 * along with this program; if not, write to the Free Software
 * Foundation, Inc., 51 Franklin Street, Fifth Floor, Boston, MA  02110-1301, USA.
 */
// config_one_string_options.cc author Josh Rosenbaum <jrosenba@cisco.com>

#include <sstream>
#include <vector>

#include "conversion_state.h"
#include "utils/converter.h"
#include "utils/snort2lua_util.h"

namespace config
{



template<const std::string* snort_option,
        const std::string* lua_table,
        const std::string* lua_option>
class ConfigStringOption : public ConversionState
{
public:
    ConfigStringOption( Converter* cv, LuaData* ld)
                            : ConversionState(cv, ld)
    {
    };

    virtual ~ConfigStringOption() {};
    virtual bool convert(std::istringstream& stream)
    {
        if (snort_option == nullptr ||
            lua_table == nullptr)
        {
            return false;
        }

<<<<<<< HEAD
        ld->open_table(*lua_table);

        // if the two names are not equal ...
        if((*snort_option).compare(*lua_option))
            ld->add_diff_option_comment("config " + *snort_option +
                ":", *lua_option);

=======
>>>>>>> 1b1f1839
        // get length (stringstream will not read spaces...which we want)
        const std::streamoff pos = stream.tellg();
        stream.seekg(0, stream.end);
        const std::streamoff length = stream.tellg() - pos;
        stream.seekg(pos);

        // read argument
        char *arg_c = new char[length + 1];
        stream.read(arg_c, length);
        arg_c[length] = '\0';
        std::string arg_s(arg_c);
        delete[] arg_c;
        util::trim(arg_s);


        bool retval;
        ld->open_table(*lua_table);

        if((lua_option != nullptr) && (*snort_option).compare(*lua_option))
        {
            ld->add_diff_option_comment("config " + *snort_option +
                ":", *lua_option);
            retval = ld->add_option_to_table(*lua_option, arg_s);
        }
        else
        {
            retval = ld->add_option_to_table(*snort_option, arg_s);
        }

        ld->close_table();
        return retval;
    }
};


template<const std::string *snort_option,
        const std::string *lua_table,
        const std::string *lua_option = nullptr>
static ConversionState* config_string_ctor(Converter* cv, LuaData* ld)
{
    return new ConfigStringOption<snort_option,
                                lua_table,
                                lua_option>(cv, ld);
}


/*************************************************
 *****************  STRUCT_NAMES  ****************
 *************************************************/

static const std::string active = "active";
static const std::string alerts = "alerts";
static const std::string daq = "daq";
static const std::string ips = "ips";
static const std::string mode = "mode";
static const std::string packets = "packets";
static const std::string process = "process";
static const std::string output = "output";



/*************************************************
 ******************  alert_file  *****************
 *************************************************/

static const std::string alertfile = "alertfile";
static const std::string alert_file = "alert_file";
static const ConvertMap alertfile_api =
{
    alertfile,
    config_string_ctor<&alertfile, &alerts, &alert_file>,
};

const ConvertMap* alertfile_map = &alertfile_api;

/*************************************************
 *******************  bpf_file  ******************
 *************************************************/

static const std::string bpf_file = "bpf_file";
static const ConvertMap bpf_file_api =
{
    bpf_file,
    config_string_ctor<&bpf_file, &packets>,
};

const ConvertMap* bpf_file_map = &bpf_file_api;

/*************************************************
 ********************  chroot  *******************
 *************************************************/

static const std::string chroot = "chroot";
static const ConvertMap chroot_api =
{
    chroot,
    config_string_ctor<&chroot, &process>,
};

const ConvertMap* chroot_map = &chroot_api;

/*************************************************
 *********************  daq  *********************
 *************************************************/

static const std::string name = "name";
static const ConvertMap daq_api =
{
    daq,
    config_string_ctor<&daq, &daq, &name>,
};

const ConvertMap* daq_map = &daq_api;

/*************************************************
 *******************  daq_dir  *******************
 *************************************************/

static const std::string daq_dir = "daq_dir";
static const std::string dir = "dir";
static const ConvertMap daq_dir_api =
{
    daq_dir,
    config_string_ctor<&daq_dir, &daq, &dir>,
};

const ConvertMap* daq_dir_map = &daq_dir_api;

/*************************************************
 *******************  daq_mode  *******************
 *************************************************/

static const std::string daq_mode = "daq_mode";
static const ConvertMap daq_mode_api =
{
    daq_mode,
    config_string_ctor<&daq_mode, &daq, &mode>,
};

const ConvertMap* daq_mode_map = &daq_mode_api;

/*************************************************
 *******************  daq_var  *******************
 *************************************************/

static const std::string daq_var = "daq_var";
static const std::string var = "var";
static const ConvertMap daq_var_api =
{
    daq_var,
    config_string_ctor<&daq_var, &daq, &var>,
};

const ConvertMap* daq_var_map = &daq_var_api;

/*************************************************
 *******************  logdir  ********************
 *************************************************/

static const std::string logdir = "logdir";
static const ConvertMap logdir_api =
{
    logdir,
    config_string_ctor<&logdir, &output>,
};

const ConvertMap* logdir_map = &logdir_api;

/*************************************************
 *****************  policy_mode  *****************
 *************************************************/

static const std::string policy_mode = "policy_mode";
static const ConvertMap policy_mode_api =
{
    policy_mode,
    config_string_ctor<&policy_mode, &ips, &mode>,
};

const ConvertMap* policy_mode_map = &policy_mode_api;

/*************************************************
 ********************  react  ********************
 *************************************************/

static const std::string react = "react";
static const ConvertMap react_api =
{
    react,
    config_string_ctor<&react, &active>,
};

const ConvertMap* react_map = &react_api;

/*************************************************
 ****************  reference_net  ****************
 *************************************************/

static const std::string reference_net = "reference_net";
static const ConvertMap reference_net_api =
{
    reference_net,
    config_string_ctor<&reference_net, &alerts>,
};

const ConvertMap* reference_net_map = &reference_net_api;

/*************************************************
 *******************  set_gid  *******************
 *************************************************/

static const std::string set_gid = "set_gid";
static const ConvertMap set_gid_api =
{
    set_gid,
    config_string_ctor<&set_gid, &process>,
};

const ConvertMap* set_gid_map = &set_gid_api;

/*************************************************
 *******************  set_uid  ******************
 *************************************************/

static const std::string set_uid = "set_uid";
static const ConvertMap set_uid_api =
{
    set_uid,
    config_string_ctor<&set_uid, &process>,
};

const ConvertMap* set_uid_map = &set_uid_api;

/**************************************************
 ********************* umask  *********************
 **************************************************/

static const std::string umask = "umask";
static const ConvertMap umask_api =
{
    umask,
    config_string_ctor<&umask, &process>,
};

const ConvertMap* umask_map = &umask_api;

} // namespace config<|MERGE_RESOLUTION|>--- conflicted
+++ resolved
@@ -51,16 +51,6 @@
             return false;
         }
 
-<<<<<<< HEAD
-        ld->open_table(*lua_table);
-
-        // if the two names are not equal ...
-        if((*snort_option).compare(*lua_option))
-            ld->add_diff_option_comment("config " + *snort_option +
-                ":", *lua_option);
-
-=======
->>>>>>> 1b1f1839
         // get length (stringstream will not read spaces...which we want)
         const std::streamoff pos = stream.tellg();
         stream.seekg(0, stream.end);
