/*
** Copyright (C) 2003 Brian Caswell <bmc@snort.org>
** Copyright (C) 2003 Michael J. Pomraning <mjp@securepipe.com>
** Copyright (C) 2014 Cisco and/or its affiliates. All rights reserved.
** Copyright (C) 2003-2013 Sourcefire, Inc.
**
** This program is free software; you can redistribute it and/or modify
** it under the terms of the GNU General Public License Version 2 as
** published by the Free Software Foundation.  You may not use, modify or
** distribute this program under any other version of the GNU General
** Public License.
**
** This program is distributed in the hope that it will be useful,
** but WITHOUT ANY WARRANTY; without even the implied warranty of
** MERCHANTABILITY or FITNESS FOR A PARTICULAR PURPOSE.  See the
** GNU General Public License for more details.
**
** You should have received a copy of the GNU General Public License
** along with this program; if not, write to the Free Software
** Foundation, Inc., 51 Franklin Street, Fifth Floor, Boston, MA  02110-1301, USA.
*/

#include "ips_pcre.h"

#ifdef HAVE_CONFIG_H
#include "config.h"
#endif

#include <sys/types.h>
#include <pcre.h>

#include "snort_types.h"
#include "snort_bounds.h"
#include "treenodes.h"
#include "snort_debug.h"
#include "protocols/packet.h"
#include "parser.h"
#include "util.h"
#include "mstring.h"
#include "sfhashfcn.h"
#include "snort.h"
#include "profiler.h"
#include "fpdetect.h"
#include "sfhashfcn.h"
#include "detection/detection_defines.h"
#include "detection_util.h"
#include "framework/cursor.h"
#include "framework/ips_option.h"
#include "framework/parameter.h"
#include "framework/module.h"

#ifndef PCRE_STUDY_JIT_COMPILE
#define PCRE_STUDY_JIT_COMPILE 0
#endif

<<<<<<< HEAD
static const char* s_name = "pcre";
=======
#define NO_JIT // uncomment to disable JIT for Xcode

#ifdef NO_JIT
#define PCRE_STUDY_FLAGS 0
#define pcre_release(x) pcre_free(x)
#else
#define PCRE_STUDY_FLAGS PCRE_STUDY_JIT_COMPILE
#define pcre_release(x) pcre_free_study(x)
#endif

#define SNORT_PCRE_RELATIVE         0x00010 // relative to the end of the last match
#define SNORT_PCRE_INVERT           0x00020 // invert detect
#define SNORT_PCRE_ANCHORED         0x00040
#define SNORT_OVERRIDE_MATCH_LIMIT  0x00080 // Override default limits on match & match recursion

#define s_name "pcre"
>>>>>>> 1a325a9a

/*
 * we need to specify the vector length for our pcre_exec call.  we only care
 * about the first vector, which if the match is successful will include the
 * offset to the end of the full pattern match.  If we decide to store other
 * matches, make *SURE* that this is a multiple of 3 as pcre requires it.
 */
// the wrong size caused the pcre lib to segfault but that has since been
// fixed.  it may be that with the updated lib, the need to get the size
// exactly correct is obviated and thus the need to reload as well.

/* Since SO rules are loaded 1 time at startup, regardless of
 * configuraton, we won't pcre_capture count again, so save the max.  */
static int s_ovector_max = 0;

// this is a temporary value used during parsing and set in snort conf
// by verify; search uses the value in snort conf
static int s_ovector_size = 0;

static THREAD_LOCAL ProfileStats pcrePerfStats;

//-------------------------------------------------------------------------
// implementation foo
//-------------------------------------------------------------------------

static void pcre_capture(
    const void *code, const void *extra)
{
    int tmp_ovector_size = 0;

    pcre_fullinfo((const pcre *)code, (const pcre_extra *)extra,
        PCRE_INFO_CAPTURECOUNT, &tmp_ovector_size);

    if (tmp_ovector_size > s_ovector_size)
        s_ovector_size = tmp_ovector_size;
}

static void pcre_check_anchored(PcreData *pcre_data)
{
    int rc;
    unsigned long int options = 0;

    if ((pcre_data == NULL) || (pcre_data->re == NULL) || (pcre_data->pe == NULL))
        return;

    rc = pcre_fullinfo(pcre_data->re, pcre_data->pe, PCRE_INFO_OPTIONS, (void *)&options);
    switch (rc)
    {
        /* pcre_fullinfo fails for the following:
         * PCRE_ERROR_NULL - the argument code was NULL
         *                   the argument where was NULL
         * PCRE_ERROR_BADMAGIC - the "magic number" was not found
         * PCRE_ERROR_BADOPTION - the value of what was invalid
         * so a failure here means we passed in bad values and we should
         * probably fatal error */

        case 0:
            /* This is the success code */
            break;

        case PCRE_ERROR_NULL:
            ParseError("pcre_fullinfo: code and/or where were NULL.");
            return;

        case PCRE_ERROR_BADMAGIC:
            ParseError("pcre_fullinfo: compiled code didn't have correct magic.");
            return;

        case PCRE_ERROR_BADOPTION:
            ParseError("pcre_fullinfo: option type is invalid.");
            return;

        default:
            ParseError("pcre_fullinfo: Unknown error code.");
            return;
    }

    if ((options & PCRE_ANCHORED) && !(options & PCRE_MULTILINE))
    {
        /* This means that this pcre rule option shouldn't be reevaluted
         * even if any of it's relative children should fail to match.
         * It is anchored to the cursor set by the previous cursor setting
         * rule option */
        pcre_data->options |= SNORT_PCRE_ANCHORED;
    }
}

static void pcre_parse(const char* data, PcreData* pcre_data)
{
    const char *error;
    char *re, *free_me;
    char *opts;
    char delimit = '/';
    int erroffset;
    int compile_flags = 0;

    if(data == NULL)
    {
        ParseError("pcre requires a regular expression");
        return;
    }

    free_me = SnortStrdup(data);
    re = free_me;

    /* get rid of starting and ending whitespace */
    while (isspace((int)re[strlen(re)-1])) re[strlen(re)-1] = '\0';
    while (isspace((int)*re)) re++;

    if(*re == '!') {
        pcre_data->options |= SNORT_PCRE_INVERT;
        re++;
        while(isspace((int)*re)) re++;
    }

    if ( *re == '"')
        re++;

    if ( re[strlen(re)-1] == '"' )
        re[strlen(re) - 1] = '\0';

    /* 'm//' or just '//' */

    if(*re == 'm')
    {
        re++;
        if(! *re) goto syntax;

        /* Space as a ending delimiter?  Uh, no. */
        if(isspace((int)*re)) goto syntax;
        /* using R would be bad, as it triggers RE */
        if(*re == 'R') goto syntax;

        delimit = *re;
    }
    else if(*re != delimit)
        goto syntax;

    pcre_data->expression = SnortStrdup(re);

    /* find ending delimiter, trim delimit chars */
    opts = strrchr(re, delimit);
    if (opts == NULL)
        goto syntax;

    if(!((opts - re) > 1)) /* empty regex(m||) or missing delim not OK */
        goto syntax;

    re++;
    *opts++ = '\0';

    /* process any /regex/ismxR options */
    while(*opts != '\0') {
        switch(*opts) {
        case 'i':  compile_flags |= PCRE_CASELESS;            break;
        case 's':  compile_flags |= PCRE_DOTALL;              break;
        case 'm':  compile_flags |= PCRE_MULTILINE;           break;
        case 'x':  compile_flags |= PCRE_EXTENDED;            break;

            /*
             * these are pcre specific... don't work with perl
             */
        case 'A':  compile_flags |= PCRE_ANCHORED;            break;
        case 'E':  compile_flags |= PCRE_DOLLAR_ENDONLY;      break;
        case 'G':  compile_flags |= PCRE_UNGREEDY;            break;

            /*
             * these are snort specific don't work with pcre or perl
             */
        case 'R':  pcre_data->options |= SNORT_PCRE_RELATIVE; break;
        case 'O':  pcre_data->options |= SNORT_OVERRIDE_MATCH_LIMIT; break;

        default:
            ParseError("unknown/extra pcre option encountered");
            return;
        }
        opts++;
    }

    /* now compile the re */
    DEBUG_WRAP(DebugMessage(DEBUG_PATTERN_MATCH, "pcre: compiling %s\n", re););
    pcre_data->re = pcre_compile(re, compile_flags, &error, &erroffset, NULL);

    if(pcre_data->re == NULL)
    {
        ParseError(": pcre compile of '%s' failed at offset "
                   "%d : %s", re, erroffset, error);
        return;
    }

    /* now study it... */
<<<<<<< HEAD
    pcre_data->pe = pcre_study(pcre_data->re, PCRE_STUDY_JIT_COMPILE, &error);
=======
    pcre_data->pe = pcre_study(pcre_data->re, PCRE_STUDY_FLAGS, &error);
>>>>>>> 1a325a9a

    if (pcre_data->pe)
    {
        if ((ScPcreMatchLimit() != -1) && !(pcre_data->options & SNORT_OVERRIDE_MATCH_LIMIT))
        {
            if (pcre_data->pe->flags & PCRE_EXTRA_MATCH_LIMIT)
            {
                pcre_data->pe->match_limit = ScPcreMatchLimit();
            }
            else
            {
                pcre_data->pe->flags |= PCRE_EXTRA_MATCH_LIMIT;
                pcre_data->pe->match_limit = ScPcreMatchLimit();
            }
        }

#ifdef PCRE_EXTRA_MATCH_LIMIT_RECURSION
        if ((ScPcreMatchLimitRecursion() != -1) && !(pcre_data->options & SNORT_OVERRIDE_MATCH_LIMIT))
        {
            if (pcre_data->pe->flags & PCRE_EXTRA_MATCH_LIMIT_RECURSION)
            {
                pcre_data->pe->match_limit_recursion = ScPcreMatchLimitRecursion();
            }
            else
            {
                pcre_data->pe->flags |= PCRE_EXTRA_MATCH_LIMIT_RECURSION;
                pcre_data->pe->match_limit_recursion = ScPcreMatchLimitRecursion();
            }
        }
#endif
    }
    else
    {
        if (!(pcre_data->options & SNORT_OVERRIDE_MATCH_LIMIT) &&
             ((ScPcreMatchLimit() != -1) || (ScPcreMatchLimitRecursion() != -1)))
        {
            pcre_data->pe = (pcre_extra *)SnortAlloc(sizeof(pcre_extra));
            if (ScPcreMatchLimit() != -1)
            {
                pcre_data->pe->flags |= PCRE_EXTRA_MATCH_LIMIT;
                pcre_data->pe->match_limit = ScPcreMatchLimit();
            }

#ifdef PCRE_EXTRA_MATCH_LIMIT_RECURSION
            if (ScPcreMatchLimitRecursion() != -1)
            {
                pcre_data->pe->flags |= PCRE_EXTRA_MATCH_LIMIT_RECURSION;
                pcre_data->pe->match_limit_recursion = ScPcreMatchLimitRecursion();
            }
#endif
        }
    }

    if(error != NULL)
    {
        ParseError("pcre study failed : %s", error);
        return;
    }

    pcre_capture(pcre_data->re, pcre_data->pe);
    pcre_check_anchored(pcre_data);

    free(free_me);
    return;

 syntax:
    free(free_me);

    // ensure integrity from parse error to fatal error
    if ( !pcre_data->expression )
        pcre_data->expression = SnortStrdup("");

    ParseError("unable to parse pcre regex %s", data);
}

/**
 * Perform a search of the PCRE data.
 *
 * @param pcre_data structure that options and patterns are passed in
 * @param buf buffer to search
 * @param len size of buffer
 * @param found_offset pointer to an integer so that we know where the search ended
 *
 * *found_offset will be set to -1 when the find is unsucessful OR the routine is inverted
 *
 * @return 1 when we find the string, 0 when we don't (unless we've been passed a flag to invert)
 */
static bool pcre_search(
    const PcreData *pcre_data,
    const uint8_t *buf,
    int len,
    int start_offset,
    int *found_offset)
{
    bool matched;
    int result;

    if(pcre_data == NULL
       || buf == NULL
       || len <= 0
       || found_offset == NULL)
    {
        DEBUG_WRAP(DebugMessage(DEBUG_PATTERN_MATCH,
            "Returning 0 because we didn't have the required parameters!\n"););
        return false;
    }

    *found_offset = -1;

    SnortState* ss = snort_conf->state + get_instance_id();
    assert(ss->pcre_ovector);

    result = pcre_exec(
        pcre_data->re,  /* result of pcre_compile() */
        pcre_data->pe,  /* result of pcre_study()   */
        (const char*)buf, /* the subject string */
        len,            /* the length of the subject string */
        start_offset,   /* start at offset 0 in the subject */
        0,              /* options(handled at compile time */
        ss->pcre_ovector,      /* vector for substring information */
        snort_conf->pcre_ovector_size);/* number of elements in the vector */

    if(result >= 0)
    {
        matched = true;

        /* From the PCRE man page: When a match is successful, information
         * about captured substrings is returned in pairs of integers,
         * starting at the beginning of ovector, and continuing up to
         * two-thirds of its length at the most.  The first element of a
         * pair is set to the offset of the first character in a substring,
         * and the second is set to the offset of the first character after
         * the end of a substring. The first pair, ovector[0] and
         * ovector[1], identify the portion of the subject string matched
         * by the entire pattern.  The next pair is used for the first
         * capturing subpattern, and so on. The value returned by
         * pcre_exec() is the number of pairs that have been set. If there
         * are no capturing subpatterns, the return value from a successful
         * match is 1, indicating that just the first pair of offsets has
         * been set.
         *
         * In Snort's case, the ovector size only allows for the first pair
         * and a single int for scratch space.
         */

        *found_offset = ss->pcre_ovector[1];
    }
    else if(result == PCRE_ERROR_NOMATCH)
    {
        matched = false;
    }
    else
    {
        DEBUG_WRAP(DebugMessage(DEBUG_PATTERN_MATCH, "pcre_exec error : %d \n", result););
        return false;
    }

    /* invert sense of match */
    if(pcre_data->options & SNORT_PCRE_INVERT)
    {
        matched = !matched;
    }

    return matched;
}

//-------------------------------------------------------------------------
// class methods
//-------------------------------------------------------------------------

class PcreOption : public IpsOption
{
public:
    PcreOption(PcreData* c) :
        IpsOption(s_name, RULE_OPTION_TYPE_PCRE)
    { config = c; };

    ~PcreOption();

    uint32_t hash() const override;
    bool operator==(const IpsOption&) const override;

    bool is_relative() override
    { return (config->options & SNORT_PCRE_RELATIVE) != 0; };

    int eval(Cursor&, Packet*) override;

    PcreData* get_data()
    { return config; };

    void set_data(PcreData* pcre)
    { config = pcre; };

private:
    PcreData* config;
};

PcreOption::~PcreOption()
{
    if ( !config )
        return;

    if (config->expression)
        free(config->expression);

    if (config->pe)
<<<<<<< HEAD
#ifdef PCRE_CONFIG_JIT
        pcre_free_study(config->pe);
#else
        pcre_free(config->pe);
#endif
=======
        pcre_release(config->pe);
>>>>>>> 1a325a9a

    if (config->re)
        free(config->re);

    free(config);
}

uint32_t PcreOption::hash() const
{
    int i,j,k,l,expression_len;
    uint32_t a,b,c,tmp;
    const PcreData *data = config;

    expression_len = strlen(data->expression);
    a = b = c = 0;

    for (i=0,j=0;i<expression_len;i+=4)
    {
        tmp = 0;
        k = expression_len - i;
        if (k > 4)
            k=4;

        for (l=0;l<k;l++)
        {
            tmp |= *(data->expression + i + l) << l*8;
        }

        switch (j)
        {
            case 0:
                a += tmp;
                break;
            case 1:
                b += tmp;
                break;
            case 2:
                c += tmp;
                break;
        }
        j++;

        if (j == 3)
        {
            mix(a,b,c);
            j=0;
        }
    }

    if (j != 0)
    {
        mix(a,b,c);
    }

    a += data->options;

    mix_str(a,b,c,get_name());
    final(a,b,c);

    return c;
}

bool PcreOption::operator==(const IpsOption& ips) const
{
    if ( strcmp(get_name(), ips.get_name()) )
        return false;

    PcreOption& rhs = (PcreOption&)ips;
    PcreData *left = config;
    PcreData *right = rhs.config;

    if (( strcmp(left->expression, right->expression) == 0) &&
        ( left->options == right->options))
    {
        return true;
    }

    return false;
}

int PcreOption::eval(Cursor& c, Packet*)
{
    PcreData *pcre_data = config;
    int found_offset = -1;  /* where is the ending location of the pattern */
    bool matched = false;

    PROFILE_VARS;
    MODULE_PROFILE_START(pcrePerfStats);

    //short circuit this for testing pcre performance impact
    if (ScNoPcre())
    {
        MODULE_PROFILE_END(pcrePerfStats);
        return DETECTION_OPTION_NO_MATCH;
    }

    unsigned pos = c.get_delta();

    if ( !pos && (pcre_data->options & SNORT_PCRE_RELATIVE) )
        pos = c.get_pos();

    if ( pos > c.size() )
        return 0;

    matched = pcre_search(pcre_data, c.buffer(), c.size(), pos, &found_offset);

    if (matched)
    {
        if ( found_offset > 0 )
        {
            c.set_pos(found_offset);
            c.set_delta(found_offset);
        }
        MODULE_PROFILE_END(pcrePerfStats);
        return DETECTION_OPTION_MATCH;
    }

    MODULE_PROFILE_END(pcrePerfStats);
    return DETECTION_OPTION_NO_MATCH;
}

//-------------------------------------------------------------------------
// public methods
//-------------------------------------------------------------------------

PcreData* pcre_get_data(void* pv)
{
    PcreOption* opt = (PcreOption*)pv;
    return opt->get_data();
}

// we always advance by found_offset so no adjustments to cursor are done
// here; note also that this means relative pcre matches on overlapping
// patterns won't work.  given the test pattern "ABABACD":
//
// ( sid:1; content:"ABA"; content:"C"; within:1; )
// ( sid:2; pcre:"/ABA/"; content:"C"; within:1; )
//
// sid 1 will fire but sid 2 will NOT.  this example is easily fixed by
// using content, but more advanced pcre won't work for the relative /
// overlap case.

bool pcre_next(PcreData* pcre)
{
    if ((pcre->options & (SNORT_PCRE_INVERT | SNORT_PCRE_ANCHORED)))
    {
        return false; // no go
    }

    return true;  // continue
}

void pcre_setup(SnortConfig* sc)
{
    for ( unsigned i = 0; i < sc->num_slots; ++i )
    {
        SnortState* ss = sc->state + i;
        ss->pcre_ovector = (int *) SnortAlloc(s_ovector_max*sizeof(int));
    }
}

void pcre_cleanup(SnortConfig* sc)
{
    for ( unsigned i = 0; i < sc->num_slots; ++i )
    {
        SnortState* ss = sc->state + i;

        if ( ss->pcre_ovector )
            free(ss->pcre_ovector);

        ss->pcre_ovector = nullptr;
    }
}

//-------------------------------------------------------------------------
// module
//-------------------------------------------------------------------------

static const Parameter s_params[] =
{
    { "~regex", Parameter::PT_STRING, nullptr, nullptr,
      "Snort regular expression" },

    { nullptr, Parameter::PT_MAX, nullptr, nullptr, nullptr }
};

#define s_help \
    "rule option for matching payload data with regex"

class PcreModule : public Module
{
public:
    PcreModule() : Module(s_name, s_help, s_params)
    { data = nullptr; };

    ~PcreModule()
    { delete data; };

    bool begin(const char*, int, SnortConfig*) override;
    bool set(const char*, Value&, SnortConfig*) override;

    ProfileStats* get_profile() const override
    { return &pcrePerfStats; };

    PcreData* get_data();

private:
    PcreData* data;
};

PcreData* PcreModule::get_data()
{
    PcreData* tmp = data;
    data = nullptr;
    return tmp;
}

bool PcreModule::begin(const char*, int, SnortConfig*)
{
    data = (PcreData*)SnortAlloc(sizeof(*data));
    return true;
}

bool PcreModule::set(const char*, Value& v, SnortConfig*)
{
    if ( v.is("~regex") )
        pcre_parse(v.get_string(), data);

    else
        return false;

    return true;
}

//-------------------------------------------------------------------------
// api methods
//-------------------------------------------------------------------------

static Module* mod_ctor()
{
    return new PcreModule;
}

static void mod_dtor(Module* m)
{
    delete m;
}

static IpsOption* pcre_ctor(Module* p, OptTreeNode*)
{
    PcreModule* m = (PcreModule*)p;
    PcreData* d = m->get_data();
    return new PcreOption(d);
}

static void pcre_dtor(IpsOption* p)
{
    delete p;
}

static void pcre_verify(SnortConfig* sc)
{
    /* The pcre_fullinfo() function can be used to find out how many
     * capturing subpatterns there are in a compiled pattern. The
     * smallest size for ovector that will allow for n captured
     * substrings, in addition to the offsets of the substring matched
     * by the whole pattern, is (n+1)*3.  */
    s_ovector_size += 1;
    s_ovector_size *= 3;

    if (s_ovector_size > s_ovector_max)
        s_ovector_max = s_ovector_size;

    sc->pcre_ovector_size = s_ovector_size;
    s_ovector_size = 0;
}

static const IpsApi pcre_api =
{
    {
        PT_IPS_OPTION,
        s_name,
        s_help,
        IPSAPI_PLUGIN_V0,
        0,
        mod_ctor,
        mod_dtor
    },
    OPT_TYPE_DETECTION,
    0, 0,
    nullptr,
    nullptr,
    nullptr,
    nullptr,
    pcre_ctor,
    pcre_dtor,
    pcre_verify
};

const BaseApi* ips_pcre = &pcre_api.base;
<|MERGE_RESOLUTION|>--- conflicted
+++ resolved
@@ -53,9 +53,6 @@
 #define PCRE_STUDY_JIT_COMPILE 0
 #endif
 
-<<<<<<< HEAD
-static const char* s_name = "pcre";
-=======
 #define NO_JIT // uncomment to disable JIT for Xcode
 
 #ifdef NO_JIT
@@ -72,7 +69,6 @@
 #define SNORT_OVERRIDE_MATCH_LIMIT  0x00080 // Override default limits on match & match recursion
 
 #define s_name "pcre"
->>>>>>> 1a325a9a
 
 /*
  * we need to specify the vector length for our pcre_exec call.  we only care
@@ -264,11 +260,7 @@
     }
 
     /* now study it... */
-<<<<<<< HEAD
-    pcre_data->pe = pcre_study(pcre_data->re, PCRE_STUDY_JIT_COMPILE, &error);
-=======
     pcre_data->pe = pcre_study(pcre_data->re, PCRE_STUDY_FLAGS, &error);
->>>>>>> 1a325a9a
 
     if (pcre_data->pe)
     {
@@ -475,15 +467,7 @@
         free(config->expression);
 
     if (config->pe)
-<<<<<<< HEAD
-#ifdef PCRE_CONFIG_JIT
-        pcre_free_study(config->pe);
-#else
-        pcre_free(config->pe);
-#endif
-=======
         pcre_release(config->pe);
->>>>>>> 1a325a9a
 
     if (config->re)
         free(config->re);
