AUTOMAKE_OPTIONS=foreign no-dependencies

x_includedir = $(pkgincludedir)/codecs

noinst_LIBRARIES = libcodecs.a
noinst_LIBRARIES += libcodec_utils.a

x_include_HEADERS = \
sf_protocols.h

libcodecs_a_SOURCES = \
codec_api.cc \
codec_api.h \
decode_module.h \
<<<<<<< HEAD
sf_protocols.h
=======
decode_module.h
>>>>>>> fa06a333

libcodec_utils_a_SOURCES = \
codec_events.cc \
codec_events.h \
ipv6_util.h \
ipv6_util.cc  \
checksum.h \
checksum.cc

SUBDIRS = \
ip \
link \
misc \
root

AM_CXXFLAGS = @AM_CXXFLAGS@
<|MERGE_RESOLUTION|>--- conflicted
+++ resolved
@@ -12,11 +12,7 @@
 codec_api.cc \
 codec_api.h \
 decode_module.h \
-<<<<<<< HEAD
 sf_protocols.h
-=======
-decode_module.h
->>>>>>> fa06a333
 
 libcodec_utils_a_SOURCES = \
 codec_events.cc \
