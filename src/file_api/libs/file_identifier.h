//--------------------------------------------------------------------------
// Copyright (C) 2014-2015 Cisco and/or its affiliates. All rights reserved.
// Copyright (C) 2012-2013 Sourcefire, Inc.
//
// This program is free software; you can redistribute it and/or modify it
// under the terms of the GNU General Public License Version 2 as published
// by the Free Software Foundation.  You may not use, modify or distribute
// this program under any other version of the GNU General Public License.
//
// This program is distributed in the hope that it will be useful, but
// WITHOUT ANY WARRANTY; without even the implied warranty of
// MERCHANTABILITY or FITNESS FOR A PARTICULAR PURPOSE.  See the GNU
// General Public License for more details.
//
// You should have received a copy of the GNU General Public License along
// with this program; if not, write to the Free Software Foundation, Inc.,
// 51 Franklin Street, Fifth Floor, Boston, MA  02110-1301, USA.
//--------------------------------------------------------------------------
/*
**  Author(s):  Hui Cao <huica@cisco.com>
**
**  NOTES
**  5.25.2012 - Initial Source Code. Hui Cao
*/

#ifndef FILE_IDENTIFIER_H
#define FILE_IDENTIFIER_H
#include "file_lib.h"

#ifdef HAVE_CONFIG_H
#include "config.h"
#endif
#include "sfghash.h"
#include <list>

#define FILE_ID_MAX          1024

#define MAX_BRANCH (UINT8_MAX + 1)

enum IdNodeState
{
    ID_NODE_NEW,
    ID_NODE_USED,
    ID_NODE_SHARED
} ;

class FileMagicData
{
public:
    void clear(void);
    std::string content_str;   /* magic content to match*/
    std::string content;       /* magic content raw values*/
    uint32_t offset;           /* pattern search start offset */
    bool operator < (const FileMagicData& magic) const
    {
        return (offset < magic.offset);
    }
};

typedef std::vector<FileMagicData> FileMagics;

class FileMagicRule
{
public:
    void clear(void);
    uint32_t rev = 0;
<<<<<<< HEAD
    std::string message;
    std::string type;
    uint32_t id = 0;
=======
    uint32_t id = 0;
    std::string message;
    std::string type;
>>>>>>> 370026a3
    std::string category;
    std::string version;
    FileMagics file_magics;
};

typedef struct _IdentifierNode
{
    uint32_t type_id;       /* magic content to match*/
    IdNodeState state;
    uint32_t offset;            /* offset from file start */
    struct _IdentifierNode* next[MAX_BRANCH]; /* pointer to an array of 256 identifiers pointers*/
} IdentifierNode;

struct IDMemoryBlock
{
    void *mem;
};

typedef std::list<IDMemoryBlock >  IDMemoryBlocks;

class FileIdentifier
{
public:
    ~FileIdentifier();
    uint32_t memory_usage(void) {return memory_used;};
    void insert_file_rule(FileMagicRule& rule);
    uint32_t find_file_type_id(const uint8_t* buf, int len, uint64_t offset, void** context);
    FileMagicRule* get_rule_from_id(uint32_t);
private:
    void init_merge_hash(void);
    void* calloc_mem(size_t size);
    void set_node_state_shared(IdentifierNode* start);
    IdentifierNode* clone_node(IdentifierNode* start);
    void verify_magic_offset(FileMagicData* parent, FileMagicData* current);
    bool update_next(IdentifierNode* start, IdentifierNode** next_ptr, IdentifierNode* append);
    IdentifierNode* create_trie_from_magic(FileMagicRule& rule, uint32_t type_id);
    void update_trie(IdentifierNode* start, IdentifierNode* append);

    /*properties*/
    IdentifierNode* identifier_root = NULL; /*Root of magic tries*/
    uint32_t memory_used = 0; /*Track memory usage*/
    SFGHASH* identifier_merge_hash = NULL;
    FileMagicRule file_magic_rules[FILE_ID_MAX + 1];
    IDMemoryBlocks idMemoryBlocks;
};

#endif
<|MERGE_RESOLUTION|>--- conflicted
+++ resolved
@@ -64,15 +64,9 @@
 public:
     void clear(void);
     uint32_t rev = 0;
-<<<<<<< HEAD
-    std::string message;
-    std::string type;
-    uint32_t id = 0;
-=======
     uint32_t id = 0;
     std::string message;
     std::string type;
->>>>>>> 370026a3
     std::string category;
     std::string version;
     FileMagics file_magics;
