--- conflicted
+++ resolved
@@ -38,7 +38,6 @@
 #include "file_config.h"
 #include "file_api/file_capture.h"
 
-<<<<<<< HEAD
 FileContext::FileContext ()
 {
     file_type_context = NULL;
@@ -56,17 +55,6 @@
     if(file_capture)
         stop_file_capture();
 }
-=======
-#include "main/snort_types.h"
-#include "hash/hashes.h"
-#include "utils/util.h"
-
-// FIXIT-L these are no longer needed
-#define SHA256CONTEXT SHA256_CTX
-#define SHA256INIT    SHA256_Init
-#define SHA256UPDATE  SHA256_Update
-#define SHA256FINAL   SHA256_Final
->>>>>>> c6e32107
 
 inline int FileContext::get_data_size_from_depth_limit(FileProcessType type, int
     data_size)
