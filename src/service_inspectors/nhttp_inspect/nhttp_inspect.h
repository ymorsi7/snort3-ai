--- conflicted
+++ resolved
@@ -52,15 +52,9 @@
     void show(SnortConfig*);
     void eval(Packet*);
     bool enabled();
-<<<<<<< HEAD
-    void pinit();
-    void pterm();
-    NHttpStreamSplitter* get_splitter(bool isClientToServer) { return new NHttpStreamSplitter(isClientToServer, this); };
-=======
     void tinit();
     void tterm();
-    NHttpStreamSplitter* get_splitter(bool isClientToServer) { return new NHttpStreamSplitter(isClientToServer); };
->>>>>>> d394229f
+    NHttpStreamSplitter* get_splitter(bool isClientToServer) { return new NHttpStreamSplitter(isClientToServer, this); };
 
 private:
     friend NHttpApi;
