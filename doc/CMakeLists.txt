--- conflicted
+++ resolved
@@ -85,6 +85,7 @@
         CACHE FILEPATH "contains a pre-built snort_manual.tgz" FORCE)
     set (IMAGES_TGZ_FOUND "IMAGES_TGZ_FOUND-NOTFOUND"
         CACHE FILEPATH "contains a pre-built images.tgz" FORCE)
+    set (SNORT_MANUAL_CHUNKED "")
 
 
     find_file ( SNORT_MANUAL_HTML_FOUND
@@ -346,12 +347,6 @@
 endforeach(file)
 
 add_custom_target(snort_manuals ALL DEPENDS ${BUILT_DIST})
-<<<<<<< HEAD
-install (FILES ${BUILT_DIST} DESTINATION "${SNORT_DATA_DIR}")
-install (FILES ${PACKAGED_DIST} DESTINATION "${SNORT_DATA_DIR}")
-install (FILES ${UNBUILT_SOURCES} DESTINATION "${SNORT_DATA_DIR}")
-install (DIRECTORY ${SNORT_MANUAL_CHUNKED}/ DESTINATION "${SNORT_DATA_DIR}/snort_manual")
-=======
 
 if (BUILT_DIST)
     install (FILES ${BUILT_DIST} DESTINATION "${SNORT_DATA_DIR}")
@@ -368,7 +363,6 @@
 if (SNORT_MANUAL_CHUNKED)
     install (DIRECTORY ${SNORT_MANUAL_CHUNKED}/ DESTINATION "${SNORT_DATA_DIR}/snort_manual")
 endif()
->>>>>>> 0bd797fc
 
 set_property(
     DIRECTORY
